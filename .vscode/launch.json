--- conflicted
+++ resolved
@@ -94,11 +94,7 @@
             "request": "launch",
             "preLaunchTask": "build",     
             "program": "${workspaceFolder}/src/Mogzi.TUI/bin/Debug/net9.0/mogzi.dll",
-<<<<<<< HEAD
-            "args": ["chat", "-ta", "all"],
-=======
-            "args": ["chat", "--profile", "flash"],
->>>>>>> 22fd7d3c
+            "args": ["chat", "--profile", "testing", "-ta", "all"],
             "cwd": "${workspaceFolder}",
             "stopAtEntry": false,
             "console": "integratedTerminal",
